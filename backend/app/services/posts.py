--- conflicted
+++ resolved
@@ -911,10 +911,6 @@
                         sharing_error=None,  # Clear any previous errors
                     ),
                 )
-<<<<<<< HEAD
-
-=======
->>>>>>> f673bfa5
                 return share_result
 
             except Exception as e:
