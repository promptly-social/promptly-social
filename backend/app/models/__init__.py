--- conflicted
+++ resolved
@@ -20,14 +20,11 @@
     "WritingStyleAnalysis",
     "Post",
     "User",
-<<<<<<< HEAD
     "UserTopic",
     "DailySuggestionSchedule",
-=======
     "UserAnalysisTracking",
     "ActivityQueryLayer",
     "AsyncActivityQueryLayer",
->>>>>>> 2d778012
 ]
 __all__ += [
     "DailySuggestionSchedule",
